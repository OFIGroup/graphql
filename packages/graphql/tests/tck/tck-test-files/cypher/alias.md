--- conflicted
+++ resolved
@@ -11,24 +11,16 @@
 
 type Movie {
     id: ID
-<<<<<<< HEAD
-    actors: [Actor] @relationship(type: "ACTED_IN", direction: IN)
-    custom: [Movie]
+    releaseDate: DateTime!
+    location: Point!
+    actors: [Actor!]! @relationship(type: "ACTED_IN", direction: IN)
+    custom: [Movie!]!
         @cypher(
             statement: """
             MATCH (m:Movie)
             RETURN m
             """
         )
-=======
-    releaseDate: DateTime!
-    location: Point!
-    actors: [Actor!]! @relationship(type: "ACTED_IN", direction: IN)
-    custom: [Movie!]! @cypher(statement: """
-        MATCH (m:Movie)
-        RETURN m
-    """)
->>>>>>> d945efe8
 }
 ```
 
