# Cypher Connect

Tests connect operations.

Schema:

```graphql
type Product {
    id: ID!
    name: String
    sizes: [Size] @relationship(type: "HAS_SIZE", direction: OUT)
    colors: [Color] @relationship(type: "HAS_COLOR", direction: OUT)
    photos: [Photo] @relationship(type: "HAS_PHOTO", direction: OUT)
}

type Size {
    id: ID!
    name: String!
}

type Color {
    id: ID!
    name: String!
    photos: [Photo] @relationship(type: "OF_COLOR", direction: IN)
}

type Photo {
    id: ID!
    description: String!
    url: String!
    color: Color @relationship(type: "OF_COLOR", direction: OUT)
}
```

---

## Recursive Connect

### GraphQL Input

```graphql
mutation {
    createProducts(
        input: [
            {
                id: "123"
                name: "Nested Connect"
                colors: {
                    connect: [
                        {
                            where: { node: { name: "Red" } }
                            connect: {
                                photos: [
                                    {
                                        where: { node: { id: "123" } }
                                        connect: {
                                            color: {
                                                where: { node: { id: "134" } }
                                            }
                                        }
                                    }
                                ]
                            }
                        }
                    ]
                }
                photos: {
                    connect: [
                        {
                            where: { node: { id: "321" } }
                            connect: {
                                color: { where: { node: { name: "Green" } } }
                            }
                        }
                        {
                            where: { node: { id: "33211" } }
                            connect: {
                                color: { where: { node: { name: "Red" } } }
                            }
                        }
                    ]
                }
            }
        ]
    ) {
        products {
            id
        }
    }
}
```

### Expected Cypher Output

```cypher
CALL {
<<<<<<< HEAD
  CREATE (this0:Product)
  SET this0.id = $this0_id
  SET this0.name = $this0_name

  WITH this0
  OPTIONAL MATCH (this0_colors_connect0_node:Color)
  WHERE this0_colors_connect0_node.name = $this0_colors_connect0_node_name
  FOREACH(_ IN CASE this0_colors_connect0_node WHEN NULL THEN [] ELSE [1] END |
      MERGE (this0)-[:HAS_COLOR]->(this0_colors_connect0_node)
  )

      WITH this0, this0_colors_connect0_node
      OPTIONAL MATCH (this0_colors_connect0_node_photos0_node:Photo)
      WHERE this0_colors_connect0_node_photos0_node.id = $this0_colors_connect0_node_photos0_node_id
      FOREACH(_ IN CASE this0_colors_connect0_node_photos0_node WHEN NULL THEN [] ELSE [1] END |
          MERGE (this0_colors_connect0_node)<-[:OF_COLOR]-(this0_colors_connect0_node_photos0_node)
      )

          WITH this0, this0_colors_connect0_node, this0_colors_connect0_node_photos0_node
          OPTIONAL MATCH (this0_colors_connect0_node_photos0_node_color0_node:Color)
          WHERE this0_colors_connect0_node_photos0_node_color0_node.id = $this0_colors_connect0_node_photos0_node_color0_node_id
          FOREACH(_ IN CASE this0_colors_connect0_node_photos0_node_color0_node WHEN NULL THEN [] ELSE [1] END |
              MERGE (this0_colors_connect0_node_photos0_node)-[:OF_COLOR]->(this0_colors_connect0_node_photos0_node_color0_node)
          )

  WITH this0
  OPTIONAL MATCH (this0_photos_connect0_node:Photo)
  WHERE this0_photos_connect0_node.id = $this0_photos_connect0_node_id
  FOREACH(_ IN CASE this0_photos_connect0_node WHEN NULL THEN [] ELSE [1] END |
      MERGE (this0)-[:HAS_PHOTO]->(this0_photos_connect0_node)
  )

      WITH this0, this0_photos_connect0_node
      OPTIONAL MATCH (this0_photos_connect0_node_color0_node:Color)
      WHERE this0_photos_connect0_node_color0_node.name = $this0_photos_connect0_node_color0_node_name
      FOREACH(_ IN CASE this0_photos_connect0_node_color0_node WHEN NULL THEN [] ELSE [1] END |
          MERGE (this0_photos_connect0_node)-[:OF_COLOR]->(this0_photos_connect0_node_color0_node)
      )

  WITH this0
  OPTIONAL MATCH (this0_photos_connect1_node:Photo)
  WHERE this0_photos_connect1_node.id = $this0_photos_connect1_node_id
  FOREACH(_ IN CASE this0_photos_connect1_node WHEN NULL THEN [] ELSE [1] END |
      MERGE (this0)-[:HAS_PHOTO]->(this0_photos_connect1_node)
  )

      WITH this0, this0_photos_connect1_node
      OPTIONAL MATCH (this0_photos_connect1_node_color0_node:Color)
      WHERE this0_photos_connect1_node_color0_node.name = $this0_photos_connect1_node_color0_node_name
      FOREACH(_ IN CASE this0_photos_connect1_node_color0_node WHEN NULL THEN [] ELSE [1] END |
          MERGE (this0_photos_connect1_node)-[:OF_COLOR]->(this0_photos_connect1_node_color0_node)
      )

  RETURN this0
}
=======
    CREATE (this0:Product)
    SET this0.id = $this0_id
    SET this0.name = $this0_name

    WITH this0
    CALL {
        WITH this0
        OPTIONAL MATCH (this0_colors_connect0:Color)
        WHERE this0_colors_connect0.name = $this0_colors_connect0_name
        FOREACH(_ IN CASE this0_colors_connect0 WHEN NULL THEN [] ELSE [1] END |
            MERGE (this0)-[:HAS_COLOR]->(this0_colors_connect0)
        )

        WITH this0, this0_colors_connect0
        CALL {
            WITH this0, this0_colors_connect0
            OPTIONAL MATCH (this0_colors_connect0_photos0:Photo)
            WHERE this0_colors_connect0_photos0.id = $this0_colors_connect0_photos0_id
            FOREACH(_ IN CASE this0_colors_connect0_photos0 WHEN NULL THEN [] ELSE [1] END |
                MERGE (this0_colors_connect0)<-[:OF_COLOR]-(this0_colors_connect0_photos0)
            )

            WITH this0, this0_colors_connect0, this0_colors_connect0_photos0
            CALL {
                WITH this0, this0_colors_connect0, this0_colors_connect0_photos0
                OPTIONAL MATCH (this0_colors_connect0_photos0_color0:Color)
                WHERE this0_colors_connect0_photos0_color0.id = $this0_colors_connect0_photos0_color0_id
                FOREACH(_ IN CASE this0_colors_connect0_photos0_color0 WHEN NULL THEN [] ELSE [1] END |
                    MERGE (this0_colors_connect0_photos0)-[:OF_COLOR]->(this0_colors_connect0_photos0_color0)
                )
                RETURN count(*)
            }

            RETURN count(*)
        }
        RETURN count(*)
    }
>>>>>>> 52c11c55

    WITH this0
    CALL {
        WITH this0
        OPTIONAL MATCH (this0_photos_connect0:Photo)
        WHERE this0_photos_connect0.id = $this0_photos_connect0_id
        FOREACH(_ IN CASE this0_photos_connect0 WHEN NULL THEN [] ELSE [1] END |
            MERGE (this0)-[:HAS_PHOTO]->(this0_photos_connect0)
        )

        WITH this0, this0_photos_connect0
        CALL {
            WITH this0, this0_photos_connect0
            OPTIONAL MATCH (this0_photos_connect0_color0:Color)
            WHERE this0_photos_connect0_color0.name = $this0_photos_connect0_color0_name
            FOREACH(_ IN CASE this0_photos_connect0_color0 WHEN NULL THEN [] ELSE [1] END |
                MERGE (this0_photos_connect0)-[:OF_COLOR]->(this0_photos_connect0_color0)
            )
            RETURN count(*)
        }
        RETURN count(*)
    }
    WITH this0
    CALL {
        WITH this0
        OPTIONAL MATCH (this0_photos_connect1:Photo)
        WHERE this0_photos_connect1.id = $this0_photos_connect1_id
        FOREACH(_ IN CASE this0_photos_connect1 WHEN NULL THEN [] ELSE [1] END |
            MERGE (this0)-[:HAS_PHOTO]->(this0_photos_connect1)
        )

        WITH this0, this0_photos_connect1
        CALL {
            WITH this0, this0_photos_connect1
            OPTIONAL MATCH (this0_photos_connect1_color0:Color)
            WHERE this0_photos_connect1_color0.name = $this0_photos_connect1_color0_name
            FOREACH(_ IN CASE this0_photos_connect1_color0 WHEN NULL THEN [] ELSE [1] END |
                MERGE (this0_photos_connect1)-[:OF_COLOR]->(this0_photos_connect1_color0)
            )
            RETURN count(*)
        }
    RETURN count(*)
    }
    RETURN this0
}
RETURN this0 { .id } AS this0
```

### Expected Cypher Params

```json
{
    "this0_id": "123",
    "this0_name": "Nested Connect",
    "this0_colors_connect0_node_name": "Red",
    "this0_colors_connect0_node_photos0_node_id": "123",
    "this0_colors_connect0_node_photos0_node_color0_node_id": "134",
    "this0_photos_connect0_node_id": "321",
    "this0_photos_connect0_node_color0_node_name": "Green",
    "this0_photos_connect1_node_id": "33211",
    "this0_photos_connect1_node_color0_node_name": "Red"
}
```

---<|MERGE_RESOLUTION|>--- conflicted
+++ resolved
@@ -94,63 +94,6 @@
 
 ```cypher
 CALL {
-<<<<<<< HEAD
-  CREATE (this0:Product)
-  SET this0.id = $this0_id
-  SET this0.name = $this0_name
-
-  WITH this0
-  OPTIONAL MATCH (this0_colors_connect0_node:Color)
-  WHERE this0_colors_connect0_node.name = $this0_colors_connect0_node_name
-  FOREACH(_ IN CASE this0_colors_connect0_node WHEN NULL THEN [] ELSE [1] END |
-      MERGE (this0)-[:HAS_COLOR]->(this0_colors_connect0_node)
-  )
-
-      WITH this0, this0_colors_connect0_node
-      OPTIONAL MATCH (this0_colors_connect0_node_photos0_node:Photo)
-      WHERE this0_colors_connect0_node_photos0_node.id = $this0_colors_connect0_node_photos0_node_id
-      FOREACH(_ IN CASE this0_colors_connect0_node_photos0_node WHEN NULL THEN [] ELSE [1] END |
-          MERGE (this0_colors_connect0_node)<-[:OF_COLOR]-(this0_colors_connect0_node_photos0_node)
-      )
-
-          WITH this0, this0_colors_connect0_node, this0_colors_connect0_node_photos0_node
-          OPTIONAL MATCH (this0_colors_connect0_node_photos0_node_color0_node:Color)
-          WHERE this0_colors_connect0_node_photos0_node_color0_node.id = $this0_colors_connect0_node_photos0_node_color0_node_id
-          FOREACH(_ IN CASE this0_colors_connect0_node_photos0_node_color0_node WHEN NULL THEN [] ELSE [1] END |
-              MERGE (this0_colors_connect0_node_photos0_node)-[:OF_COLOR]->(this0_colors_connect0_node_photos0_node_color0_node)
-          )
-
-  WITH this0
-  OPTIONAL MATCH (this0_photos_connect0_node:Photo)
-  WHERE this0_photos_connect0_node.id = $this0_photos_connect0_node_id
-  FOREACH(_ IN CASE this0_photos_connect0_node WHEN NULL THEN [] ELSE [1] END |
-      MERGE (this0)-[:HAS_PHOTO]->(this0_photos_connect0_node)
-  )
-
-      WITH this0, this0_photos_connect0_node
-      OPTIONAL MATCH (this0_photos_connect0_node_color0_node:Color)
-      WHERE this0_photos_connect0_node_color0_node.name = $this0_photos_connect0_node_color0_node_name
-      FOREACH(_ IN CASE this0_photos_connect0_node_color0_node WHEN NULL THEN [] ELSE [1] END |
-          MERGE (this0_photos_connect0_node)-[:OF_COLOR]->(this0_photos_connect0_node_color0_node)
-      )
-
-  WITH this0
-  OPTIONAL MATCH (this0_photos_connect1_node:Photo)
-  WHERE this0_photos_connect1_node.id = $this0_photos_connect1_node_id
-  FOREACH(_ IN CASE this0_photos_connect1_node WHEN NULL THEN [] ELSE [1] END |
-      MERGE (this0)-[:HAS_PHOTO]->(this0_photos_connect1_node)
-  )
-
-      WITH this0, this0_photos_connect1_node
-      OPTIONAL MATCH (this0_photos_connect1_node_color0_node:Color)
-      WHERE this0_photos_connect1_node_color0_node.name = $this0_photos_connect1_node_color0_node_name
-      FOREACH(_ IN CASE this0_photos_connect1_node_color0_node WHEN NULL THEN [] ELSE [1] END |
-          MERGE (this0_photos_connect1_node)-[:OF_COLOR]->(this0_photos_connect1_node_color0_node)
-      )
-
-  RETURN this0
-}
-=======
     CREATE (this0:Product)
     SET this0.id = $this0_id
     SET this0.name = $this0_name
@@ -158,28 +101,28 @@
     WITH this0
     CALL {
         WITH this0
-        OPTIONAL MATCH (this0_colors_connect0:Color)
-        WHERE this0_colors_connect0.name = $this0_colors_connect0_name
-        FOREACH(_ IN CASE this0_colors_connect0 WHEN NULL THEN [] ELSE [1] END |
-            MERGE (this0)-[:HAS_COLOR]->(this0_colors_connect0)
+        OPTIONAL MATCH (this0_colors_connect0_node:Color)
+        WHERE this0_colors_connect0_node.name = $this0_colors_connect0_node_name
+        FOREACH(_ IN CASE this0_colors_connect0_node WHEN NULL THEN [] ELSE [1] END |
+            MERGE (this0)-[:HAS_COLOR]->(this0_colors_connect0_node)
         )
 
-        WITH this0, this0_colors_connect0
+        WITH this0, this0_colors_connect0_node
         CALL {
-            WITH this0, this0_colors_connect0
-            OPTIONAL MATCH (this0_colors_connect0_photos0:Photo)
-            WHERE this0_colors_connect0_photos0.id = $this0_colors_connect0_photos0_id
-            FOREACH(_ IN CASE this0_colors_connect0_photos0 WHEN NULL THEN [] ELSE [1] END |
-                MERGE (this0_colors_connect0)<-[:OF_COLOR]-(this0_colors_connect0_photos0)
+            WITH this0, this0_colors_connect0_node
+            OPTIONAL MATCH (this0_colors_connect0_node_photos0_node:Photo)
+            WHERE this0_colors_connect0_node_photos0_node.id = $this0_colors_connect0_node_photos0_node_id
+            FOREACH(_ IN CASE this0_colors_connect0_node_photos0_node WHEN NULL THEN [] ELSE [1] END |
+                MERGE (this0_colors_connect0_node)<-[:OF_COLOR]-(this0_colors_connect0_node_photos0_node)
             )
 
-            WITH this0, this0_colors_connect0, this0_colors_connect0_photos0
+            WITH this0, this0_colors_connect0_node, this0_colors_connect0_node_photos0_node
             CALL {
-                WITH this0, this0_colors_connect0, this0_colors_connect0_photos0
-                OPTIONAL MATCH (this0_colors_connect0_photos0_color0:Color)
-                WHERE this0_colors_connect0_photos0_color0.id = $this0_colors_connect0_photos0_color0_id
-                FOREACH(_ IN CASE this0_colors_connect0_photos0_color0 WHEN NULL THEN [] ELSE [1] END |
-                    MERGE (this0_colors_connect0_photos0)-[:OF_COLOR]->(this0_colors_connect0_photos0_color0)
+                WITH this0, this0_colors_connect0_node, this0_colors_connect0_node_photos0_node
+                OPTIONAL MATCH (this0_colors_connect0_node_photos0_node_color0_node:Color)
+                WHERE this0_colors_connect0_node_photos0_node_color0_node.id = $this0_colors_connect0_node_photos0_node_color0_node_id
+                FOREACH(_ IN CASE this0_colors_connect0_node_photos0_node_color0_node WHEN NULL THEN [] ELSE [1] END |
+                    MERGE (this0_colors_connect0_node_photos0_node)-[:OF_COLOR]->(this0_colors_connect0_node_photos0_node_color0_node)
                 )
                 RETURN count(*)
             }
@@ -188,24 +131,23 @@
         }
         RETURN count(*)
     }
->>>>>>> 52c11c55
 
     WITH this0
     CALL {
         WITH this0
-        OPTIONAL MATCH (this0_photos_connect0:Photo)
-        WHERE this0_photos_connect0.id = $this0_photos_connect0_id
-        FOREACH(_ IN CASE this0_photos_connect0 WHEN NULL THEN [] ELSE [1] END |
-            MERGE (this0)-[:HAS_PHOTO]->(this0_photos_connect0)
+        OPTIONAL MATCH (this0_photos_connect0_node:Photo)
+        WHERE this0_photos_connect0_node.id = $this0_photos_connect0_node_id
+        FOREACH(_ IN CASE this0_photos_connect0_node WHEN NULL THEN [] ELSE [1] END |
+            MERGE (this0)-[:HAS_PHOTO]->(this0_photos_connect0_node)
         )
 
-        WITH this0, this0_photos_connect0
+        WITH this0, this0_photos_connect0_node
         CALL {
-            WITH this0, this0_photos_connect0
-            OPTIONAL MATCH (this0_photos_connect0_color0:Color)
-            WHERE this0_photos_connect0_color0.name = $this0_photos_connect0_color0_name
-            FOREACH(_ IN CASE this0_photos_connect0_color0 WHEN NULL THEN [] ELSE [1] END |
-                MERGE (this0_photos_connect0)-[:OF_COLOR]->(this0_photos_connect0_color0)
+            WITH this0, this0_photos_connect0_node
+            OPTIONAL MATCH (this0_photos_connect0_node_color0_node:Color)
+            WHERE this0_photos_connect0_node_color0_node.name = $this0_photos_connect0_node_color0_node_name
+            FOREACH(_ IN CASE this0_photos_connect0_node_color0_node WHEN NULL THEN [] ELSE [1] END |
+                MERGE (this0_photos_connect0_node)-[:OF_COLOR]->(this0_photos_connect0_node_color0_node)
             )
             RETURN count(*)
         }
@@ -214,19 +156,19 @@
     WITH this0
     CALL {
         WITH this0
-        OPTIONAL MATCH (this0_photos_connect1:Photo)
-        WHERE this0_photos_connect1.id = $this0_photos_connect1_id
-        FOREACH(_ IN CASE this0_photos_connect1 WHEN NULL THEN [] ELSE [1] END |
-            MERGE (this0)-[:HAS_PHOTO]->(this0_photos_connect1)
+        OPTIONAL MATCH (this0_photos_connect1_node:Photo)
+        WHERE this0_photos_connect1_node.id = $this0_photos_connect1_node_id
+        FOREACH(_ IN CASE this0_photos_connect1_node WHEN NULL THEN [] ELSE [1] END |
+            MERGE (this0)-[:HAS_PHOTO]->(this0_photos_connect1_node)
         )
 
-        WITH this0, this0_photos_connect1
+        WITH this0, this0_photos_connect1_node
         CALL {
-            WITH this0, this0_photos_connect1
-            OPTIONAL MATCH (this0_photos_connect1_color0:Color)
-            WHERE this0_photos_connect1_color0.name = $this0_photos_connect1_color0_name
-            FOREACH(_ IN CASE this0_photos_connect1_color0 WHEN NULL THEN [] ELSE [1] END |
-                MERGE (this0_photos_connect1)-[:OF_COLOR]->(this0_photos_connect1_color0)
+            WITH this0, this0_photos_connect1_node
+            OPTIONAL MATCH (this0_photos_connect1_node_color0_node:Color)
+            WHERE this0_photos_connect1_node_color0_node.name = $this0_photos_connect1_node_color0_node_name
+            FOREACH(_ IN CASE this0_photos_connect1_node_color0_node WHEN NULL THEN [] ELSE [1] END |
+                MERGE (this0_photos_connect1_node)-[:OF_COLOR]->(this0_photos_connect1_node_color0_node)
             )
             RETURN count(*)
         }
