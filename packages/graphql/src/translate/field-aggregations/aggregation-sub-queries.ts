/*
 * Copyright (c) "Neo4j"
 * Neo4j Sweden AB [http://neo4j.com]
 *
 * This file is part of Neo4j.
 *
 * Licensed under the Apache License, Version 2.0 (the "License");
 * you may not use this file except in compliance with the License.
 * You may obtain a copy of the License at
 *
 *     http://www.apache.org/licenses/LICENSE-2.0
 *
 * Unless required by applicable law or agreed to in writing, software
 * distributed under the License is distributed on an "AS IS" BASIS,
 * WITHOUT WARRANTIES OR CONDITIONS OF ANY KIND, either express or implied.
 * See the License for the specific language governing permissions and
 * limitations under the License.
 */

import { AggregationAuth } from "./field-aggregations-auth";
import { wrapApocConvertDate } from "../projection/elements/create-datetime-element";
import { serializeObject } from "./apoc-run-utils";

<<<<<<< HEAD
export function createMatchWherePattern(matchPattern: string, auth: AggregationAuth): string {
    return `MATCH ${matchPattern} ${auth.whereQuery ? `WHERE ${auth.whereQuery}` : ""}${auth.query}`;
=======
export function createMatchWherePattern(matchPattern: string, auth: AggregationAuth, whereInput: string): string {
    const whereQuery = whereInput || auth.whereQuery ? "WHERE" : "";
    const andQuery = whereInput && auth.whereQuery ? "AND" : "";

    return `MATCH ${matchPattern} ${whereQuery} ${whereInput} ${andQuery} ${auth.whereQuery} ${auth.query}`;
>>>>>>> 36e8bd71
}

export function stringAggregationQuery(matchWherePattern: string, fieldName: string, targetAlias: string): string {
    const fieldPath = `${targetAlias}.${fieldName}`;
    return `${matchWherePattern}
        WITH ${targetAlias} as ${targetAlias}
        ORDER BY size(${fieldPath}) DESC
        WITH collect(${fieldPath}) as list
        RETURN {longest: head(list), shortest: last(list)}`;
}

export function numberAggregationQuery(matchWherePattern: string, fieldName: string, targetAlias: string): string {
    const fieldPath = `${targetAlias}.${fieldName}`;
    return `${matchWherePattern}
        RETURN {min: min(${fieldPath}), max: max(${fieldPath}), average: avg(${fieldPath})}`;
}

export function defaultAggregationQuery(matchWherePattern: string, fieldName: string, targetAlias: string): string {
    const fieldPath = `${targetAlias}.${fieldName}`;
    return `${matchWherePattern}
        RETURN {min: min(${fieldPath}), max: max(${fieldPath})}`;
}

export function dateTimeAggregationQuery(matchWherePattern: string, fieldName: string, targetAlias: string): string {
    const fieldPath = `${targetAlias}.${fieldName}`;
<<<<<<< HEAD
    return `${matchWherePattern} RETURN ${generateResultObject({
        min: wrapApocConvertDate(`min(${fieldPath})`),
        max: wrapApocConvertDate(`max(${fieldPath})`),
    })}`;
=======
    return `${matchWherePattern}
        RETURN ${serializeObject({
            min: wrapApocConvertDate(`min(${fieldPath})`),
            max: wrapApocConvertDate(`max(${fieldPath})`),
        })}`;
>>>>>>> 36e8bd71
}

export function countQuery(matchWherePattern: string, targetAlias: string): string {
    return `${matchWherePattern} RETURN COUNT(${targetAlias})`;
}<|MERGE_RESOLUTION|>--- conflicted
+++ resolved
@@ -21,16 +21,11 @@
 import { wrapApocConvertDate } from "../projection/elements/create-datetime-element";
 import { serializeObject } from "./apoc-run-utils";
 
-<<<<<<< HEAD
-export function createMatchWherePattern(matchPattern: string, auth: AggregationAuth): string {
-    return `MATCH ${matchPattern} ${auth.whereQuery ? `WHERE ${auth.whereQuery}` : ""}${auth.query}`;
-=======
 export function createMatchWherePattern(matchPattern: string, auth: AggregationAuth, whereInput: string): string {
     const whereQuery = whereInput || auth.whereQuery ? "WHERE" : "";
     const andQuery = whereInput && auth.whereQuery ? "AND" : "";
 
     return `MATCH ${matchPattern} ${whereQuery} ${whereInput} ${andQuery} ${auth.whereQuery} ${auth.query}`;
->>>>>>> 36e8bd71
 }
 
 export function stringAggregationQuery(matchWherePattern: string, fieldName: string, targetAlias: string): string {
@@ -56,18 +51,11 @@
 
 export function dateTimeAggregationQuery(matchWherePattern: string, fieldName: string, targetAlias: string): string {
     const fieldPath = `${targetAlias}.${fieldName}`;
-<<<<<<< HEAD
-    return `${matchWherePattern} RETURN ${generateResultObject({
-        min: wrapApocConvertDate(`min(${fieldPath})`),
-        max: wrapApocConvertDate(`max(${fieldPath})`),
-    })}`;
-=======
     return `${matchWherePattern}
         RETURN ${serializeObject({
             min: wrapApocConvertDate(`min(${fieldPath})`),
             max: wrapApocConvertDate(`max(${fieldPath})`),
         })}`;
->>>>>>> 36e8bd71
 }
 
 export function countQuery(matchWherePattern: string, targetAlias: string): string {
