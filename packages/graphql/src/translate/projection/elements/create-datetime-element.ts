/*
 * Copyright (c) "Neo4j"
 * Neo4j Sweden AB [http://neo4j.com]
 *
 * This file is part of Neo4j.
 *
 * Licensed under the Apache License, Version 2.0 (the "License");
 * you may not use this file except in compliance with the License.
 * You may obtain a copy of the License at
 *
 *     http://www.apache.org/licenses/LICENSE-2.0
 *
 * Unless required by applicable law or agreed to in writing, software
 * distributed under the License is distributed on an "AS IS" BASIS,
 * WITHOUT WARRANTIES OR CONDITIONS OF ANY KIND, either express or implied.
 * See the License for the specific language governing permissions and
 * limitations under the License.
 */

import { ResolveTree } from "graphql-parse-resolve-info";
import { DateTimeField } from "../../../types";

function createDatetimeElement({
    resolveTree,
    field,
    variable,
    valueOverride,
}: {
    resolveTree: ResolveTree;
    field: DateTimeField;
    variable: string;
    valueOverride?: string;
}): string {
    const dbFieldName = field.dbPropertyName || resolveTree.name;
    return field.typeMeta.array
<<<<<<< HEAD
        ? `${resolveTree.alias}: [ dt in ${variable}.${resolveTree.name} | apoc.date.convertFormat(toString(dt), "iso_zoned_date_time", "iso_offset_date_time") ]`
        : `${resolveTree.alias}: apoc.date.convertFormat(toString(${
              valueOverride || `${variable}.${resolveTree.name}`
          }), "iso_zoned_date_time", "iso_offset_date_time")`;
=======
        ? `${resolveTree.alias}: [ dt in ${variable}.${dbFieldName} | apoc.date.convertFormat(toString(dt), "iso_zoned_date_time", "iso_offset_date_time") ]`
        : `${resolveTree.alias}: apoc.date.convertFormat(toString(${variable}.${dbFieldName}), "iso_zoned_date_time", "iso_offset_date_time")`;
>>>>>>> 60988f82
}

export default createDatetimeElement;<|MERGE_RESOLUTION|>--- conflicted
+++ resolved
@@ -33,15 +33,10 @@
 }): string {
     const dbFieldName = field.dbPropertyName || resolveTree.name;
     return field.typeMeta.array
-<<<<<<< HEAD
-        ? `${resolveTree.alias}: [ dt in ${variable}.${resolveTree.name} | apoc.date.convertFormat(toString(dt), "iso_zoned_date_time", "iso_offset_date_time") ]`
+        ? `${resolveTree.alias}: [ dt in ${variable}.${dbFieldName} | apoc.date.convertFormat(toString(dt), "iso_zoned_date_time", "iso_offset_date_time") ]`
         : `${resolveTree.alias}: apoc.date.convertFormat(toString(${
-              valueOverride || `${variable}.${resolveTree.name}`
+              valueOverride || `${variable}.${dbFieldName}`
           }), "iso_zoned_date_time", "iso_offset_date_time")`;
-=======
-        ? `${resolveTree.alias}: [ dt in ${variable}.${dbFieldName} | apoc.date.convertFormat(toString(dt), "iso_zoned_date_time", "iso_offset_date_time") ]`
-        : `${resolveTree.alias}: apoc.date.convertFormat(toString(${variable}.${dbFieldName}), "iso_zoned_date_time", "iso_offset_date_time")`;
->>>>>>> 60988f82
 }
 
 export default createDatetimeElement;