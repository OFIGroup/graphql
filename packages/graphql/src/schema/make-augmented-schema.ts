/*
 * Copyright (c) "Neo4j"
 * Neo4j Sweden AB [http://neo4j.com]
 *
 * This file is part of Neo4j.
 *
 * Licensed under the Apache License, Version 2.0 (the "License");
 * you may not use this file except in compliance with the License.
 * You may obtain a copy of the License at
 *
 *     http://www.apache.org/licenses/LICENSE-2.0
 *
 * Unless required by applicable law or agreed to in writing, software
 * distributed under the License is distributed on an "AS IS" BASIS,
 * WITHOUT WARRANTIES OR CONDITIONS OF ANY KIND, either express or implied.
 * See the License for the specific language governing permissions and
 * limitations under the License.
 */

import { mergeTypeDefs } from "@graphql-tools/merge";
import { IExecutableSchemaDefinition, makeExecutableSchema } from "@graphql-tools/schema";
import { forEachField } from "@graphql-tools/utils";
import camelCase from "camelcase";
import {
    DefinitionNode,
    DirectiveDefinitionNode,
    EnumTypeDefinitionNode,
    GraphQLInt,
    GraphQLNonNull,
    GraphQLSchema,
    InputObjectTypeDefinitionNode,
    InterfaceTypeDefinitionNode,
    NamedTypeNode,
    ObjectTypeDefinitionNode,
    parse,
    print,
    ScalarTypeDefinitionNode,
    UnionTypeDefinitionNode,
} from "graphql";
import {
    upperFirst,
    SchemaComposer,
    InputTypeComposer,
    ObjectTypeComposer,
    InputTypeComposerFieldConfigAsObjectDefinition,
    ObjectTypeComposerFieldConfigAsObjectDefinition,
} from "graphql-compose";
import pluralize from "pluralize";
import { Integer, isInt } from "neo4j-driver";
import { Node, Exclude } from "../classes";
import getAuth from "./get-auth";
<<<<<<< HEAD
import { PrimitiveField, Auth, CustomEnumField, ConnectionQueryArgs } from "../types";
=======
import { PrimitiveField, Auth } from "../types";
>>>>>>> d945efe8
import {
    findResolver,
    createResolver,
    deleteResolver,
    cypherResolver,
    updateResolver,
<<<<<<< HEAD
    countResolver,
} from "./resolvers";
=======
    defaultFieldResolver,
} from "./resolvers";
import checkNodeImplementsInterfaces from "./check-node-implements-interfaces";
>>>>>>> d945efe8
import * as Scalars from "./scalars";
import parseExcludeDirective from "./parse-exclude-directive";
import getCustomResolvers from "./get-custom-resolvers";
import getObjFieldMeta from "./get-obj-field-meta";
import * as point from "./point";
import { graphqlDirectivesToCompose, objectFieldsToComposeFields } from "./to-compose";
import getFieldTypeMeta from "./get-field-type-meta";
import Relationship, { RelationshipField } from "../classes/Relationship";
import getRelationshipFieldMeta from "./get-relationship-field-meta";
import getWhereFields from "./get-where-fields";
import { createConnectionWithEdgeProperties } from "./pagination";
import { validateDocument } from "./validation";

function makeAugmentedSchema(
    { typeDefs, ...schemaDefinition }: IExecutableSchemaDefinition,
    { enableRegex, skipValidateTypeDefs }: { enableRegex?: boolean; skipValidateTypeDefs?: boolean } = {}
): { schema: GraphQLSchema; nodes: Node[]; relationships: Relationship[] } {
    const document = mergeTypeDefs(Array.isArray(typeDefs) ? (typeDefs as string[]) : [typeDefs as string]);

    if (!skipValidateTypeDefs) {
        validateDocument(document);
    }

    const composer = new SchemaComposer();

    // graphql-compose will break if the Point and CartesianPoint types are created but not used,
    // because it will purge the unused types but leave behind orphaned field resolvers
    //
    // These are flags to check whether the types are used and then create them if they are
    let pointInTypeDefs = false;
    let cartesianPointInTypeDefs = false;

    const relationships: Relationship[] = [];

    composer.createObjectTC({
        name: "DeleteInfo",
        fields: {
            nodesDeleted: new GraphQLNonNull(GraphQLInt),
            relationshipsDeleted: new GraphQLNonNull(GraphQLInt),
        },
    });

    const queryOptions = composer.createInputTC({
        name: "QueryOptions",
        fields: {
            offset: "Int",
            limit: "Int",
        },
    });

    const sortDirection = composer.createEnumTC({
        name: "SortDirection",
        values: {
            ASC: {
                value: "ASC",
                description: "Sort by field values in ascending order.",
            },
            DESC: {
                value: "DESC",
                description: "Sort by field values in descending order.",
            },
        },
    });

    composer.createObjectTC({
        name: "PageInfo",
        description: "Pagination information (Relay)",
        fields: {
            hasNextPage: "Boolean!",
            hasPreviousPage: "Boolean!",
            startCursor: "String",
            endCursor: "String",
        },
    });

    const customResolvers = getCustomResolvers(document);

    const scalars = document.definitions.filter((x) => x.kind === "ScalarTypeDefinition") as ScalarTypeDefinitionNode[];

    const objectNodes = document.definitions.filter(
        (x) => x.kind === "ObjectTypeDefinition" && !["Query", "Mutation", "Subscription"].includes(x.name.value)
    ) as ObjectTypeDefinitionNode[];

    const enums = document.definitions.filter((x) => x.kind === "EnumTypeDefinition") as EnumTypeDefinitionNode[];

    const inputs = document.definitions.filter(
        (x) => x.kind === "InputObjectTypeDefinition"
    ) as InputObjectTypeDefinitionNode[];

    let interfaces = document.definitions.filter(
        (x) => x.kind === "InterfaceTypeDefinition"
    ) as InterfaceTypeDefinitionNode[];

    const directives = document.definitions.filter(
        (x) => x.kind === "DirectiveDefinition"
    ) as DirectiveDefinitionNode[];

    const unions = document.definitions.filter((x) => x.kind === "UnionTypeDefinition") as UnionTypeDefinitionNode[];

    const relationshipPropertyInterfaceNames = new Set<string>();

    const extraDefinitions = [
        ...enums,
        ...scalars,
        ...directives,
        ...inputs,
        ...unions,
        ...([
            customResolvers.customQuery,
            customResolvers.customMutation,
            customResolvers.customSubscription,
        ] as ObjectTypeDefinitionNode[]),
    ].filter(Boolean) as DefinitionNode[];
    if (extraDefinitions.length) {
        composer.addTypeDefs(print({ kind: "Document", definitions: extraDefinitions }));
    }

    Object.keys(Scalars).forEach((scalar) => composer.addTypeDefs(`scalar ${scalar}`));

    const nodes = objectNodes.map((definition) => {
        if (definition.name.value === "PageInfo") {
            throw new Error(
                "Type name `PageInfo` reserved to support the pagination model of connections. See https://relay.dev/graphql/connections.htm#sec-Reserved-Types for more information."
            );
        }

        if (definition.name.value.endsWith("Connection")) {
            throw new Error(
                'Type names ending "Connection" are reserved to support the pagination model of connections. See https://relay.dev/graphql/connections.htm#sec-Reserved-Types for more information.'
            );
        }

        const otherDirectives = (definition.directives || []).filter(
            (x) => !["auth", "exclude"].includes(x.name.value)
        );
        const authDirective = (definition.directives || []).find((x) => x.name.value === "auth");
        const excludeDirective = (definition.directives || []).find((x) => x.name.value === "exclude");
        const nodeInterfaces = [...(definition.interfaces || [])] as NamedTypeNode[];

        let auth: Auth;
        if (authDirective) {
            auth = getAuth(authDirective);
        }

        let exclude: Exclude;
        if (excludeDirective) {
            exclude = parseExcludeDirective(excludeDirective);
        }

        const nodeFields = getObjFieldMeta({
            obj: definition,
            enums,
            interfaces,
            scalars,
            unions,
            objects: objectNodes,
        });

        nodeFields.relationFields.forEach((relationship) => {
            if (relationship.properties) {
                const propertiesInterface = interfaces.find((i) => i.name.value === relationship.properties);
                if (!propertiesInterface) {
                    throw new Error(
                        `Cannot find interface specified in ${definition.name.value}.${relationship.fieldName}`
                    );
                }
                relationshipPropertyInterfaceNames.add(relationship.properties);
            }
        });

        if (!pointInTypeDefs) {
            pointInTypeDefs = nodeFields.pointFields.some((field) => field.typeMeta.name === "Point");
        }
        if (!cartesianPointInTypeDefs) {
            cartesianPointInTypeDefs = nodeFields.pointFields.some((field) => field.typeMeta.name === "CartesianPoint");
        }

        const node = new Node({
            name: definition.name.value,
            interfaces: nodeInterfaces,
            otherDirectives,
            ...nodeFields,
            // @ts-ignore we can be sure it's defined
            auth,
            // @ts-ignore we can be sure it's defined
            exclude,
            description: definition.description?.value,
        });

        return node;
    });

    const relationshipProperties = interfaces.filter((i) => relationshipPropertyInterfaceNames.has(i.name.value));
    interfaces = interfaces.filter((i) => !relationshipPropertyInterfaceNames.has(i.name.value));

    const relationshipFields = new Map<string, RelationshipField[]>();

    relationshipProperties.forEach((relationship) => {
        const relationshipFieldMeta = getRelationshipFieldMeta({ relationship, enums });

        if (!pointInTypeDefs) {
            pointInTypeDefs = relationshipFieldMeta.some((field) => field.typeMeta.name === "Point");
        }
        if (!cartesianPointInTypeDefs) {
            cartesianPointInTypeDefs = relationshipFieldMeta.some((field) => field.typeMeta.name === "CartesianPoint");
        }

        relationshipFields.set(relationship.name.value, relationshipFieldMeta);

        const propertiesInterface = composer.createInterfaceTC({
            name: relationship.name.value,
            fields: {
                ...relationship.fields?.reduce((res, f) => {
                    const typeMeta = getFieldTypeMeta(f);

                    const newField = {
                        description: f.description?.value,
                        type: typeMeta.pretty,
                    } as ObjectTypeComposerFieldConfigAsObjectDefinition<any, any>;

                    if (["Int", "Float"].includes(typeMeta.name)) {
                        newField.resolve = (source) => {
                            // @ts-ignore: outputValue is unknown, and to cast to object would be an antipattern
                            if (isInt(source[f.name.value])) {
                                return (source[f.name.value] as Integer).toNumber();
                            }

                            return source[f.name.value];
                        };
                    }

                    return {
                        ...res,
                        [f.name.value]: newField,
                    };
                }, {}),
            },
        });

        composer.createInputTC({
            name: `${relationship.name.value}Sort`,
            fields: propertiesInterface.getFieldNames().reduce((res, f) => {
                return { ...res, [f]: "SortDirection" };
            }, {}),
        });

        composer.createInputTC({
            name: `${relationship.name.value}UpdateInput`,
            fields: relationshipFieldMeta.reduce(
                (res, f) =>
                    f.readonly || (f as PrimitiveField)?.autogenerate
                        ? res
                        : {
                              ...res,
                              [f.fieldName]: f.typeMeta.input.update.pretty,
                          },
                {}
            ),
        });

        const relationshipWhereFields = getWhereFields({
            typeName: relationship.name.value,
            fields: {
                scalarFields: [],
                enumFields: relationshipFieldMeta.filter(
                    (f) => (f as CustomEnumField).kind === "Enum"
                ) as CustomEnumField[],
                dateTimeFields: relationshipFieldMeta.filter((f) => f.typeMeta.name === "DateTime"),
                pointFields: relationshipFieldMeta.filter((f) => ["Point", "CartesianPoint"].includes(f.typeMeta.name)),
                primitiveFields: relationshipFieldMeta.filter((f) =>
                    ["ID", "String", "Int", "Float"].includes(f.typeMeta.name)
                ),
            },
            enableRegex: enableRegex || false,
        });

        composer.createInputTC({
            name: `${relationship.name.value}Where`,
            fields: relationshipWhereFields,
        });

        composer.createInputTC({
            name: `${relationship.name.value}CreateInput`,
            // TODO - This reduce duplicated when creating node CreateInput - put into shared function?
            fields: relationshipFieldMeta.reduce((res, f) => {
                if ((f as PrimitiveField)?.autogenerate) {
                    return res;
                }

                if ((f as PrimitiveField)?.defaultValue !== undefined) {
                    const field: InputTypeComposerFieldConfigAsObjectDefinition = {
                        type: f.typeMeta.input.create.pretty,
                        defaultValue: (f as PrimitiveField)?.defaultValue,
                    };
                    res[f.fieldName] = field;
                } else {
                    res[f.fieldName] = f.typeMeta.input.create.pretty;
                }

                return res;
            }, {}),
        });
    });

    if (pointInTypeDefs) {
        // Every field (apart from CRS) in Point needs a custom resolver
        // to deconstruct the point objects we fetch from the database
        composer.createObjectTC(point.point);
        composer.createInputTC(point.pointInput);
        composer.createInputTC(point.pointDistance);
    }

    if (cartesianPointInTypeDefs) {
        // Every field (apart from CRS) in CartesianPoint needs a custom resolver
        // to deconstruct the point objects we fetch from the database
        composer.createObjectTC(point.cartesianPoint);
        composer.createInputTC(point.cartesianPointInput);
        composer.createInputTC(point.cartesianPointDistance);
    }

    unions.forEach((union) => {
        if (union.types && union.types.length) {
            const fields = union.types.reduce((f, type) => {
                f = { ...f, [type.name.value]: `${type.name.value}Where` };
                return f;
            }, {});

            composer.createInputTC({
                name: `${union.name.value}Where`,
                fields,
            });
        }
    });

    nodes.forEach((node) => {
        const nodeFields = objectFieldsToComposeFields([
            ...node.primitiveFields,
            ...node.cypherFields,
            ...node.enumFields,
            ...node.scalarFields,
            ...node.interfaceFields,
            ...node.objectFields,
            ...node.unionFields,
            ...node.dateTimeFields,
            ...node.pointFields,
            ...node.ignoredFields,
        ]);

        const composeNode = composer.createObjectTC({
            name: node.name,
            fields: nodeFields,
            description: node.description,
            extensions: {
                directives: graphqlDirectivesToCompose(node.otherDirectives),
            },
            interfaces: node.interfaces.map((x) => x.name.value),
        });

        const sortFields = [
            ...node.primitiveFields,
            ...node.enumFields,
            ...node.scalarFields,
            ...node.dateTimeFields,
            ...node.pointFields,
        ].reduce((res, f) => {
            return f.typeMeta.array
                ? {
                      ...res,
                  }
                : {
                      ...res,
                      [f.fieldName]: sortDirection.getTypeName(),
                  };
        }, {});

        if (Object.keys(sortFields).length) {
            const sortInput = composer.createInputTC({
                name: `${node.name}Sort`,
                fields: sortFields,
                description: `Fields to sort ${pluralize(
                    node.name
                )} by. The order in which sorts are applied is not guaranteed when specifying many fields in one ${`${node.name}Sort`} object.`,
            });

            composer.createInputTC({
                name: `${node.name}Options`,
                fields: {
                    sort: {
                        description: `Specify one or more ${`${node.name}Sort`} objects to sort ${pluralize(
                            node.name
                        )} by. The sorts will be applied in the order in which they are arranged in the array.`,
                        type: sortInput.List,
                    },
                    limit: "Int",
                    offset: "Int",
                },
            });
        } else {
            composer.createInputTC({
                name: `${node.name}Options`,
                fields: { limit: "Int", offset: "Int" },
            });
        }

        // TODO - use getWhereFields
        const queryFields = {
            OR: `[${node.name}Where!]`,
            AND: `[${node.name}Where!]`,
            // Custom scalar fields only support basic equality
            ...node.scalarFields.reduce((res, f) => {
                res[f.fieldName] = f.typeMeta.array ? `[${f.typeMeta.name}]` : f.typeMeta.name;
                return res;
            }, {}),
            ...[...node.primitiveFields, ...node.dateTimeFields, ...node.enumFields, ...node.pointFields].reduce(
                (res, f) => {
                    res[f.fieldName] = f.typeMeta.input.where.pretty;
                    res[`${f.fieldName}_NOT`] = f.typeMeta.input.where.pretty;

                    if (f.typeMeta.name === "Boolean") {
                        return res;
                    }

                    if (f.typeMeta.array) {
                        res[`${f.fieldName}_INCLUDES`] = f.typeMeta.input.where.type;
                        res[`${f.fieldName}_NOT_INCLUDES`] = f.typeMeta.input.where.type;

                        return res;
                    }

                    res[`${f.fieldName}_IN`] = `[${f.typeMeta.input.where.pretty}]`;
                    res[`${f.fieldName}_NOT_IN`] = `[${f.typeMeta.input.where.pretty}]`;

                    if (["Float", "Int", "BigInt", "DateTime", "Date"].includes(f.typeMeta.name)) {
                        let type: any = f.typeMeta.name;

                        if (f.typeMeta.name === "DateTime") {
                            type = Scalars.DateTime;
                        }

                        if (f.typeMeta.name === "BigInt") {
                            type = Scalars.BigInt;
                        }

                        if (f.typeMeta.name === "Date") {
                            type = Scalars.Date;
                        }

                        ["_LT", "_LTE", "_GT", "_GTE"].forEach((comparator) => {
                            res[`${f.fieldName}${comparator}`] = type;
                        });

                        return res;
                    }

                    if (["Point", "CartesianPoint"].includes(f.typeMeta.name)) {
                        ["_DISTANCE", "_LT", "_LTE", "_GT", "_GTE"].forEach((comparator) => {
                            res[`${f.fieldName}${comparator}`] = `${f.typeMeta.name}Distance`;
                        });

                        return res;
                    }

                    if (["String", "ID"].includes(f.typeMeta.name)) {
                        if (enableRegex) {
                            res[`${f.fieldName}_MATCHES`] = "String";
                        }

                        [
                            "_CONTAINS",
                            "_NOT_CONTAINS",
                            "_STARTS_WITH",
                            "_NOT_STARTS_WITH",
                            "_ENDS_WITH",
                            "_NOT_ENDS_WITH",
                        ].forEach((comparator) => {
                            res[`${f.fieldName}${comparator}`] = f.typeMeta.name;
                        });

                        return res;
                    }

                    return res;
                },
                {}
            ),
        };

        const whereInput = composer.createInputTC({
            name: `${node.name}Where`,
            fields: queryFields,
        });

        const nodeInput = composer.createInputTC({
            name: `${node.name}CreateInput`,
            // TODO - This reduce duplicated when creating relationship CreateInput - put into shared function?
            fields: [
                ...node.primitiveFields,
                ...node.scalarFields,
                ...node.enumFields,
                ...node.dateTimeFields.filter((x) => !x.timestamps),
                ...node.pointFields,
            ].reduce((res, f) => {
                if ((f as PrimitiveField)?.autogenerate) {
                    return res;
                }

                if ((f as PrimitiveField)?.defaultValue !== undefined) {
                    const field: InputTypeComposerFieldConfigAsObjectDefinition = {
                        type: f.typeMeta.input.create.pretty,
                        defaultValue: (f as PrimitiveField)?.defaultValue,
                    };
                    res[f.fieldName] = field;
                } else {
                    res[f.fieldName] = f.typeMeta.input.create.pretty;
                }

                return res;
            }, {}),
        });

        const nodeUpdateInput = composer.createInputTC({
            name: `${node.name}UpdateInput`,
            fields: [
                ...node.primitiveFields,
                ...node.scalarFields,
                ...node.enumFields,
                ...node.dateTimeFields.filter((x) => !x.timestamps),
                ...node.pointFields,
            ].reduce(
                (res, f) =>
                    f.readonly || (f as PrimitiveField)?.autogenerate
                        ? res
                        : {
                              ...res,
                              [f.fieldName]: f.typeMeta.input.update.pretty,
                          },
                {}
            ),
        });

        const nodeDeleteInput = composer.createInputTC({
            name: `${node.name}DeleteInput`,
            fields: {},
        });

        ["Create", "Update"].map((operation) =>
            composer.createObjectTC({
                name: `${operation}${pluralize(node.name)}MutationResponse`,
                fields: {
                    [pluralize(camelCase(node.name))]: `[${node.name}!]!`,
                },
            })
        );

        let nodeConnectInput: InputTypeComposer<any> = (undefined as unknown) as InputTypeComposer<any>;
        let nodeDisconnectInput: InputTypeComposer<any> = (undefined as unknown) as InputTypeComposer<any>;
        let nodeRelationInput: InputTypeComposer<any> = (undefined as unknown) as InputTypeComposer<any>;
        if (node.relationFields.length) {
            [nodeConnectInput, nodeDisconnectInput, nodeRelationInput] = [
                "ConnectInput",
                "DisconnectInput",
                "RelationInput",
            ].map((type) =>
                composer.createInputTC({
                    name: `${node.name}${type}`,
                    fields: {},
                })
            );
        }

        node.relationFields.forEach((rel) => {
            if (rel.union) {
                const refNodes = nodes.filter((x) => rel.union?.nodes?.includes(x.name));

                composeNode.addFields({
                    [rel.fieldName]: {
                        type: rel.typeMeta.pretty,
                        args: {
                            options: queryOptions.getTypeName(),
                            where: `${rel.typeMeta.name}Where`,
                        },
                    },
                });

                const upperFieldName = upperFirst(rel.fieldName);
                const upperNodeName = upperFirst(node.name);
                const typePrefix = `${upperNodeName}${upperFieldName}`;

                const [
                    unionConnectInput,
                    unionCreateInput,
                    unionDeleteInput,
                    unionDisconnectInput,
                    unionUpdateInput,
                ] = ["Connect", "Create", "Delete", "Disconnect", "Update"].map((operation) =>
                    composer.createInputTC({
                        name: `${typePrefix}${operation}Input`,
                        fields: {},
                    })
                );

                const unionCreateFieldInput = composer.createInputTC({
                    name: `${typePrefix}CreateFieldInput`,
                    fields: {},
                });

                refNodes.forEach((n) => {
                    const unionPrefix = `${node.name}${upperFieldName}${n.name}`;
                    const updateField = `${n.name}UpdateInput`;
                    const nodeFieldInputName = `${unionPrefix}FieldInput`;
                    const whereName = `${unionPrefix}ConnectionWhere`;

                    const deleteName = `${unionPrefix}DeleteFieldInput`;
                    const _delete = rel.typeMeta.array ? `[${deleteName}!]` : `${deleteName}`;

                    const disconnectName = `${unionPrefix}DisconnectFieldInput`;
                    const disconnect = rel.typeMeta.array ? `[${disconnectName}!]` : `${disconnectName}`;

                    const connectionUpdateInputName = `${unionPrefix}UpdateConnectionInput`;

                    const createName = `${node.name}${upperFirst(rel.fieldName)}${n.name}CreateFieldInput`;
                    const create = rel.typeMeta.array ? `[${createName}!]` : createName;
                    if (!composer.has(createName)) {
                        composer.createInputTC({
                            name: createName,
                            fields: {
                                node: `${n.name}CreateInput!`,
                                ...(rel.properties ? { relationship: `${rel.properties}CreateInput!` } : {}),
                            },
                        });

                        unionCreateInput.addFields({
                            [n.name]: nodeFieldInputName,
                        });

                        unionCreateFieldInput.addFields({
                            [n.name]: `[${createName}!]`,
                        });
                    }

                    const connectWhereName = `${n.name}ConnectWhere`;
                    if (!composer.has(connectWhereName)) {
                        composer.createInputTC({
                            name: connectWhereName,
                            fields: {
                                node: `${n.name}Where!`,
                            },
                        });
                    }

                    const connectName = `${unionPrefix}ConnectFieldInput`;
                    const connect = rel.typeMeta.array ? `[${connectName}!]` : `${connectName}`;
                    if (!composer.has(connectName)) {
                        composer.createInputTC({
                            name: connectName,
                            fields: {
                                where: connectWhereName,
                                ...(n.relationFields.length
                                    ? {
                                          connect: rel.typeMeta.array
                                              ? `[${n.name}ConnectInput!]`
                                              : `${n.name}ConnectInput`,
                                      }
                                    : {}),
                                ...(rel.properties ? { relationship: `${rel.properties}CreateInput!` } : {}),
                            },
                        });

                        unionConnectInput.addFields({
                            [n.name]: connect,
                        });
                    }

                    const updateName = `${unionPrefix}UpdateFieldInput`;
                    const update = rel.typeMeta.array ? `[${updateName}!]` : updateName;
                    if (!composer.has(updateName)) {
                        composer.createInputTC({
                            name: updateName,
                            fields: {
                                where: whereName,
                                update: connectionUpdateInputName,
                                connect,
                                disconnect: rel.typeMeta.array ? `[${disconnectName}!]` : disconnectName,
                                create,
                                delete: rel.typeMeta.array ? `[${deleteName}!]` : deleteName,
                            },
                        });

                        unionUpdateInput.addFields({
                            [n.name]: update,
                        });
                    }

                    composer.createInputTC({
                        name: connectionUpdateInputName,
                        fields: {
                            ...(rel.properties ? { relationship: `${rel.properties}UpdateInput` } : {}),
                            node: updateField,
                        },
                    });

                    composer.createInputTC({
                        name: nodeFieldInputName,
                        fields: {
                            create,
                            connect,
                        },
                    });

                    composer.createInputTC({
                        name: whereName,
                        fields: {
                            node: `${n.name}Where`,
                            node_NOT: `${n.name}Where`,
                            AND: `[${whereName}!]`,
                            OR: `[${whereName}!]`,
                            ...(rel.properties
                                ? {
                                      relationship: `${rel.properties}Where`,
                                      relationship_NOT: `${rel.properties}Where`,
                                  }
                                : {}),
                        },
                    });

                    if (!composer.has(deleteName)) {
                        composer.createInputTC({
                            name: deleteName,
                            fields: {
                                where: whereName,
                                ...(n.relationFields.length
                                    ? {
                                          delete: `${n.name}DeleteInput`,
                                      }
                                    : {}),
                            },
                        });

                        unionDeleteInput.addFields({
                            [n.name]: _delete,
                        });
                    }

                    if (!composer.has(disconnectName)) {
                        composer.createInputTC({
                            name: disconnectName,
                            fields: {
                                where: whereName,
                                ...(n.relationFields.length
                                    ? {
                                          disconnect: `${n.name}DisconnectInput`,
                                      }
                                    : {}),
                            },
                        });

                        unionDisconnectInput.addFields({
                            [n.name]: disconnect,
                        });
                    }
                });

                nodeInput.addFields({
                    [rel.fieldName]: unionCreateInput,
                });

                nodeRelationInput.addFields({
                    [rel.fieldName]: unionCreateFieldInput,
                });

                nodeUpdateInput.addFields({
                    [rel.fieldName]: unionUpdateInput,
                });

                nodeConnectInput.addFields({
                    [rel.fieldName]: unionConnectInput,
                });

                nodeDeleteInput.addFields({
                    [rel.fieldName]: unionDeleteInput,
                });

                nodeDisconnectInput.addFields({
                    [rel.fieldName]: unionDisconnectInput,
                });

                return;
            }

            const n = nodes.find((x) => x.name === rel.typeMeta.name) as Node;
            const updateField = `${n.name}UpdateInput`;

            const nodeFieldInputName = `${node.name}${upperFirst(rel.fieldName)}FieldInput`;
            const nodeFieldUpdateInputName = `${node.name}${upperFirst(rel.fieldName)}UpdateFieldInput`;
            const nodeFieldDeleteInputName = `${node.name}${upperFirst(rel.fieldName)}DeleteFieldInput`;
            const nodeFieldDisconnectInputName = `${node.name}${upperFirst(rel.fieldName)}DisconnectFieldInput`;

            const connectionUpdateInputName = `${node.name}${upperFirst(rel.fieldName)}UpdateConnectionInput`;

            whereInput.addFields({
                ...{ [rel.fieldName]: `${n.name}Where`, [`${rel.fieldName}_NOT`]: `${n.name}Where` },
                ...(rel.typeMeta.array
                    ? {}
                    : {
                          [`${rel.fieldName}_IN`]: `[${n.name}Where!]`,
                          [`${rel.fieldName}_NOT_IN`]: `[${n.name}Where!]`,
                      }),
            });

            let anyNonNullRelProperties = false;

            if (rel.properties) {
                const relFields = relationshipFields.get(rel.properties) || [];
                anyNonNullRelProperties = relFields.some((field) => field.typeMeta.required);
            }

            const createName = `${node.name}${upperFirst(rel.fieldName)}CreateFieldInput`;
            const create = rel.typeMeta.array ? `[${createName}!]` : createName;
            if (!composer.has(createName)) {
                composer.createInputTC({
                    name: createName,
                    fields: {
                        node: `${n.name}CreateInput!`,
                        ...(rel.properties
                            ? { relationship: `${rel.properties}CreateInput${anyNonNullRelProperties ? `!` : ""}` }
                            : {}),
                    },
                });
            }

            const connectWhereName = `${n.name}ConnectWhere`;
            if (!composer.has(connectWhereName)) {
                composer.createInputTC({
                    name: connectWhereName,
                    fields: {
                        node: `${n.name}Where!`,
                    },
                });
            }

            const connectName = `${node.name}${upperFirst(rel.fieldName)}ConnectFieldInput`;
            const connect = rel.typeMeta.array ? `[${connectName}!]` : connectName;
            if (!composer.has(connectName)) {
                composer.createInputTC({
                    name: connectName,
                    fields: {
                        where: connectWhereName,
                        ...(n.relationFields.length
                            ? { connect: rel.typeMeta.array ? `[${n.name}ConnectInput!]` : `${n.name}ConnectInput` }
                            : {}),
                        ...(rel.properties
                            ? { relationship: `${rel.properties}CreateInput${anyNonNullRelProperties ? `!` : ""}` }
                            : {}),
                    },
                });
            }

            composeNode.addFields({
                [rel.fieldName]: {
                    type: rel.typeMeta.pretty,
                    args: {
                        where: `${rel.typeMeta.name}Where`,
                        options: `${rel.typeMeta.name}Options`,
                    },
                },
            });

            composer.createInputTC({
                name: connectionUpdateInputName,
                fields: {
                    node: updateField,
                    ...(rel.properties ? { relationship: `${rel.properties}UpdateInput` } : {}),
                },
            });

            composer.createInputTC({
                name: nodeFieldUpdateInputName,
                fields: {
                    where: `${node.name}${upperFirst(rel.fieldName)}ConnectionWhere`,
                    update: connectionUpdateInputName,
                    connect,
                    disconnect: rel.typeMeta.array
                        ? `[${nodeFieldDisconnectInputName}!]`
                        : nodeFieldDisconnectInputName,
                    create,
                    delete: rel.typeMeta.array ? `[${nodeFieldDeleteInputName}!]` : nodeFieldDeleteInputName,
                },
            });

            composer.createInputTC({
                name: nodeFieldInputName,
                fields: {
                    create,
                    connect,
                },
            });

            if (!composer.has(nodeFieldDeleteInputName)) {
                composer.createInputTC({
                    name: nodeFieldDeleteInputName,
                    fields: {
                        where: `${node.name}${upperFirst(rel.fieldName)}ConnectionWhere`,
                        ...(n.relationFields.length ? { delete: `${n.name}DeleteInput` } : {}),
                    },
                });
            }

            if (!composer.has(nodeFieldDisconnectInputName)) {
                composer.createInputTC({
                    name: nodeFieldDisconnectInputName,
                    fields: {
                        where: `${node.name}${upperFirst(rel.fieldName)}ConnectionWhere`,
                        ...(n.relationFields.length ? { disconnect: `${n.name}DisconnectInput` } : {}),
                    },
                });
            }

            nodeRelationInput.addFields({
                [rel.fieldName]: create,
            });

            nodeInput.addFields({
                [rel.fieldName]: nodeFieldInputName,
            });

            nodeUpdateInput.addFields({
                [rel.fieldName]: rel.typeMeta.array ? `[${nodeFieldUpdateInputName}!]` : nodeFieldUpdateInputName,
            });

            nodeDeleteInput.addFields({
                [rel.fieldName]: rel.typeMeta.array ? `[${nodeFieldDeleteInputName}!]` : nodeFieldDeleteInputName,
            });

            nodeConnectInput.addFields({
                [rel.fieldName]: connect,
            });

            nodeDisconnectInput.addFields({
                [rel.fieldName]: rel.typeMeta.array
                    ? `[${nodeFieldDisconnectInputName}!]`
                    : nodeFieldDisconnectInputName,
            });
        });

        node.connectionFields.forEach((connectionField) => {
            const relationship = composer.createObjectTC({
                name: connectionField.relationshipTypeName,
                fields: {
                    cursor: "String!",
                    node: `${connectionField.relationship.typeMeta.name}!`,
                },
            });

            const connectionWhereName = `${connectionField.typeMeta.name}Where`;

            const connectionWhere = composer.createInputTC({
                name: connectionWhereName,
                fields: {},
            });

            if (!connectionField.relationship.union) {
                connectionWhere.addFields({
                    AND: `[${connectionWhereName}!]`,
                    OR: `[${connectionWhereName}!]`,
                });
            }

            const connection = composer.createObjectTC({
                name: connectionField.typeMeta.name,
                fields: {
                    edges: relationship.NonNull.List.NonNull,
                    totalCount: "Int!",
                    pageInfo: "PageInfo!",
                },
            });

            if (connectionField.relationship.properties && !connectionField.relationship.union) {
                const propertiesInterface = composer.getIFTC(connectionField.relationship.properties);
                relationship.addInterface(propertiesInterface);
                relationship.addFields(propertiesInterface.getFields());

                connectionWhere.addFields({
                    relationship: `${connectionField.relationship.properties}Where`,
                    relationship_NOT: `${connectionField.relationship.properties}Where`,
                });
            }

            whereInput.addFields({
                [connectionField.fieldName]: connectionWhere,
                [`${connectionField.fieldName}_NOT`]: connectionWhere,
            });

            let composeNodeArgs: {
                where: any;
                sort?: any;
                first?: any;
                after?: any;
            } = {
                where: connectionWhere,
            };

            if (connectionField.relationship.union) {
                const relatedNodes = nodes.filter((n) => connectionField.relationship.union?.nodes?.includes(n.name));

                relatedNodes.forEach((n) => {
                    const unionWhereName = `${connectionField.typeMeta.name}${n.name}Where`;
                    const unionWhere = composer.createInputTC({
                        name: unionWhereName,
                        fields: {
                            OR: `[${unionWhereName}]`,
                            AND: `[${unionWhereName}]`,
                        },
                    });

                    unionWhere.addFields({
                        node: `${n.name}Where`,
                        node_NOT: `${n.name}Where`,
                    });

                    if (connectionField.relationship.properties) {
                        const propertiesInterface = composer.getIFTC(connectionField.relationship.properties);
                        relationship.addInterface(propertiesInterface);
                        relationship.addFields(propertiesInterface.getFields());

                        unionWhere.addFields({
                            relationship: `${connectionField.relationship.properties}Where`,
                            relationship_NOT: `${connectionField.relationship.properties}Where`,
                        });
                    }

                    connectionWhere.addFields({
                        [n.name]: unionWhere,
                    });
                });
            } else {
                const relatedNode = nodes.find((n) => n.name === connectionField.relationship.typeMeta.name) as Node;

                connectionWhere.addFields({
                    node: `${connectionField.relationship.typeMeta.name}Where`,
                    node_NOT: `${connectionField.relationship.typeMeta.name}Where`,
                });

                const connectionSort = composer.createInputTC({
                    name: `${connectionField.typeMeta.name}Sort`,
                    fields: {},
                });

                const nodeSortFields = [
                    ...relatedNode.primitiveFields,
                    ...relatedNode.enumFields,
                    ...relatedNode.scalarFields,
                    ...relatedNode.dateTimeFields,
                    ...relatedNode.pointFields,
                ].filter((f) => !f.typeMeta.array);

                if (nodeSortFields.length) {
                    connectionSort.addFields({
                        node: `${connectionField.relationship.typeMeta.name}Sort`,
                    });
                }

                if (connectionField.relationship.properties) {
                    connectionSort.addFields({
                        relationship: `${connectionField.relationship.properties}Sort`,
                    });
                }

                composeNodeArgs = {
                    ...composeNodeArgs,
                    first: {
                        type: "Int",
                    },
                    after: {
                        type: "String",
                    },
                };

                // If any sortable fields, add sort argument to connection field
                if (nodeSortFields.length || connectionField.relationship.properties) {
                    composeNodeArgs = {
                        ...composeNodeArgs,
                        sort: connectionSort.NonNull.List,
                    };
                }
            }

            composeNode.addFields({
                [connectionField.fieldName]: {
                    type: connection.NonNull,
                    args: composeNodeArgs,
                    resolve: (source, args: ConnectionQueryArgs) => {
                        const { totalCount: count, edges } = source[connectionField.fieldName];

                        const totalCount = isInt(count) ? count.toNumber() : count;

                        return {
                            totalCount,
                            ...createConnectionWithEdgeProperties(edges, args, totalCount),
                        };
                    },
                },
            });

            const r = new Relationship({
                name: connectionField.relationshipTypeName,
                type: connectionField.relationship.type,
                fields: connectionField.relationship.properties
                    ? (relationshipFields.get(connectionField.relationship.properties) as RelationshipField[])
                    : [],
                properties: connectionField.relationship.properties,
            });
            relationships.push(r);
        });

        if (!node.exclude?.operations.includes("read")) {
            composer.Query.addFields({
                [pluralize(camelCase(node.name))]: findResolver({ node }),
            });

            composer.Query.addFields({
                [`${pluralize(camelCase(node.name))}Count`]: countResolver({ node }),
            });
        }

        if (!node.exclude?.operations.includes("create")) {
            composer.Mutation.addFields({
                [`create${pluralize(node.name)}`]: createResolver({ node }),
            });
        }

        if (!node.exclude?.operations.includes("delete")) {
            composer.Mutation.addFields({
                [`delete${pluralize(node.name)}`]: deleteResolver({ node }),
            });
        }

        if (!node.exclude?.operations.includes("update")) {
            composer.Mutation.addFields({
                [`update${pluralize(node.name)}`]: updateResolver({ node }),
            });
        }
    });

    ["Mutation", "Query"].forEach((type) => {
        const objectComposer = composer[type] as ObjectTypeComposer;
        const cypherType = customResolvers[`customCypher${type}`] as ObjectTypeDefinitionNode;

        if (cypherType) {
            const objectFields = getObjFieldMeta({
                obj: cypherType,
                scalars,
                enums,
                interfaces,
                unions,
                objects: objectNodes,
            });

            const objectComposeFields = objectFieldsToComposeFields([
                ...objectFields.enumFields,
                ...objectFields.interfaceFields,
                ...objectFields.primitiveFields,
                ...objectFields.relationFields,
                ...objectFields.scalarFields,
                ...objectFields.unionFields,
                ...objectFields.objectFields,
                ...objectFields.dateTimeFields,
            ]);

            objectComposer.addFields(objectComposeFields);

            objectFields.cypherFields.forEach((field) => {
                const customResolver = cypherResolver({
                    field,
                    statement: field.statement,
                    type: type as "Query" | "Mutation",
                });

                const composedField = objectFieldsToComposeFields([field])[field.fieldName];

                objectComposer.addFields({ [field.fieldName]: { ...composedField, ...customResolver } });
            });
        }
    });

    interfaces.forEach((inter) => {
        const objectFields = getObjFieldMeta({ obj: inter, scalars, enums, interfaces, unions, objects: objectNodes });

        const objectComposeFields = objectFieldsToComposeFields(
            Object.values(objectFields).reduce((acc, x) => [...acc, ...x], [])
        );

        composer.createInterfaceTC({
            name: inter.name.value,
            description: inter.description?.value,
            fields: objectComposeFields,
            extensions: {
                directives: graphqlDirectivesToCompose((inter.directives || []).filter((x) => x.name.value !== "auth")),
            },
        });
    });

    if (!Object.values(composer.Mutation.getFields()).length) {
        composer.delete("Mutation");
    }

    const generatedTypeDefs = composer.toSDL();
    const generatedResolvers = {
        ...composer.getResolveMethods(),
        ...Object.entries(Scalars).reduce((res, [name, scalar]) => {
            if (generatedTypeDefs.includes(`scalar ${name}\n`)) {
                res[name] = scalar;
            }
            return res;
        }, {}),
    };

    unions.forEach((union) => {
        if (!generatedResolvers[union.name.value]) {
            // eslint-disable-next-line no-underscore-dangle
            generatedResolvers[union.name.value] = { __resolveType: (root) => root.__resolveType };
        }
    });

    const seen = {};
    let parsedDoc = parse(generatedTypeDefs);
    parsedDoc = {
        ...parsedDoc,
        definitions: parsedDoc.definitions.filter((definition) => {
            if (!("name" in definition)) {
                return true;
            }

            const n = definition.name?.value as string;

            if (seen[n]) {
                return false;
            }

            seen[n] = n;

            return true;
        }),
    };

    const schema = makeExecutableSchema({
        ...schemaDefinition,
        typeDefs: parsedDoc,
        resolvers: generatedResolvers,
    });

    // Assign a default field resolver to account for aliasing of fields
    forEachField(schema, (field) => {
        if (!field.resolve) {
            // eslint-disable-next-line no-param-reassign
            field.resolve = defaultFieldResolver;
        }
    });

    return {
        nodes,
        relationships,
        schema,
    };
}

export default makeAugmentedSchema;<|MERGE_RESOLUTION|>--- conflicted
+++ resolved
@@ -49,25 +49,16 @@
 import { Integer, isInt } from "neo4j-driver";
 import { Node, Exclude } from "../classes";
 import getAuth from "./get-auth";
-<<<<<<< HEAD
 import { PrimitiveField, Auth, CustomEnumField, ConnectionQueryArgs } from "../types";
-=======
-import { PrimitiveField, Auth } from "../types";
->>>>>>> d945efe8
 import {
+    countResolver,
+    createResolver,
+    cypherResolver,
+    defaultFieldResolver,
+    deleteResolver,
     findResolver,
-    createResolver,
-    deleteResolver,
-    cypherResolver,
     updateResolver,
-<<<<<<< HEAD
-    countResolver,
 } from "./resolvers";
-=======
-    defaultFieldResolver,
-} from "./resolvers";
-import checkNodeImplementsInterfaces from "./check-node-implements-interfaces";
->>>>>>> d945efe8
 import * as Scalars from "./scalars";
 import parseExcludeDirective from "./parse-exclude-directive";
 import getCustomResolvers from "./get-custom-resolvers";
