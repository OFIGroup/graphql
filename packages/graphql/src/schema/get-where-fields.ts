/*
 * Copyright (c) "Neo4j"
 * Neo4j Sweden AB [http://neo4j.com]
 *
 * This file is part of Neo4j.
 *
 * Licensed under the Apache License, Version 2.0 (the "License");
 * you may not use this file except in compliance with the License.
 * You may obtain a copy of the License at
 *
 *     http://www.apache.org/licenses/LICENSE-2.0
 *
 * Unless required by applicable law or agreed to in writing, software
 * distributed under the License is distributed on an "AS IS" BASIS,
 * WITHOUT WARRANTIES OR CONDITIONS OF ANY KIND, either express or implied.
 * See the License for the specific language governing permissions and
 * limitations under the License.
 */

import { CustomEnumField, CustomScalarField, DateTimeField, PointField, PrimitiveField } from "../types";

interface Fields {
    scalarFields: CustomScalarField[];
    enumFields: CustomEnumField[];
    primitiveFields: PrimitiveField[];
    dateTimeFields: DateTimeField[];
    pointFields: PointField[];
}

function getWhereFields({
    typeName,
    fields,
    enableRegex,
}: {
    typeName: string;
    fields: Fields;
    enableRegex?: boolean;
}) {
    return {
        OR: `[${typeName}Where!]`,
        AND: `[${typeName}Where!]`,
        // Custom scalar fields only support basic equality
        ...fields.scalarFields.reduce((res, f) => {
            res[f.fieldName] = f.typeMeta.array ? `[${f.typeMeta.name}]` : f.typeMeta.name;
            return res;
        }, {}),
        ...[...fields.primitiveFields, ...fields.dateTimeFields, ...fields.enumFields, ...fields.pointFields].reduce(
            (res, f) => {
                res[f.fieldName] = f.typeMeta.input.where.pretty;
                res[`${f.fieldName}_NOT`] = f.typeMeta.input.where.pretty;

                if (f.typeMeta.name === "Boolean") {
                    return res;
                }

                if (f.typeMeta.array) {
                    res[`${f.fieldName}_INCLUDES`] = f.typeMeta.input.where.type;
                    res[`${f.fieldName}_NOT_INCLUDES`] = f.typeMeta.input.where.type;
                    return res;
                }

                res[`${f.fieldName}_IN`] = `[${f.typeMeta.input.where.pretty}]`;
                res[`${f.fieldName}_NOT_IN`] = `[${f.typeMeta.input.where.pretty}]`;

<<<<<<< HEAD
                if (["Float", "Int", "BigInt", "DateTime", "Date", "LocalDateTime"].includes(f.typeMeta.name)) {
=======
                if (["Float", "Int", "BigInt", "DateTime", "Date", "Time", "LocalTime"].includes(f.typeMeta.name)) {
>>>>>>> b0608990
                    ["_LT", "_LTE", "_GT", "_GTE"].forEach((comparator) => {
                        res[`${f.fieldName}${comparator}`] = f.typeMeta.name;
                    });
                    return res;
                }

                if (["Point", "CartesianPoint"].includes(f.typeMeta.name)) {
                    ["_DISTANCE", "_LT", "_LTE", "_GT", "_GTE"].forEach((comparator) => {
                        res[`${f.fieldName}${comparator}`] = `${f.typeMeta.name}Distance`;
                    });
                    return res;
                }

                if (["String", "ID"].includes(f.typeMeta.name)) {
                    if (enableRegex) {
                        res[`${f.fieldName}_MATCHES`] = "String";
                    }

                    [
                        "_CONTAINS",
                        "_NOT_CONTAINS",
                        "_STARTS_WITH",
                        "_NOT_STARTS_WITH",
                        "_ENDS_WITH",
                        "_NOT_ENDS_WITH",
                    ].forEach((comparator) => {
                        res[`${f.fieldName}${comparator}`] = f.typeMeta.name;
                    });
                    return res;
                }

                return res;
            },
            {}
        ),
    };
}

export default getWhereFields;<|MERGE_RESOLUTION|>--- conflicted
+++ resolved
@@ -62,11 +62,7 @@
                 res[`${f.fieldName}_IN`] = `[${f.typeMeta.input.where.pretty}]`;
                 res[`${f.fieldName}_NOT_IN`] = `[${f.typeMeta.input.where.pretty}]`;
 
-<<<<<<< HEAD
-                if (["Float", "Int", "BigInt", "DateTime", "Date", "LocalDateTime"].includes(f.typeMeta.name)) {
-=======
-                if (["Float", "Int", "BigInt", "DateTime", "Date", "Time", "LocalTime"].includes(f.typeMeta.name)) {
->>>>>>> b0608990
+                if (["Float", "Int", "BigInt", "DateTime", "Date", "LocalDateTime", "Time", "LocalTime"].includes(f.typeMeta.name)) {
                     ["_LT", "_LTE", "_GT", "_GTE"].forEach((comparator) => {
                         res[`${f.fieldName}${comparator}`] = f.typeMeta.name;
                     });
