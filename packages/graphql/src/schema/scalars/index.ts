--- conflicted
+++ resolved
@@ -20,9 +20,6 @@
 export { default as BigInt } from "./BigInt";
 export { default as DateTime } from "./DateTime";
 export { default as Date } from "./Date";
-<<<<<<< HEAD
 export { default as LocalDateTime } from "./LocalDateTime";
-=======
 export { default as Time } from "./Time";
-export { default as LocalTime } from "./LocalTime";
->>>>>>> b0608990
+export { default as LocalTime } from "./LocalTime";