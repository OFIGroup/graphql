[[api-reference-neo4jgraphql]]
= `Neo4jGraphQL`

== `constructor`

Returns a `Neo4jGraphQL` instance.

Takes an `input` object as a parameter, the supported fields of which are described below.

=== Example

[source, javascript, indent=0]
----
const neoSchema = new Neo4jGraphQL({
    typeDefs,
});
----

[[api-reference-neo4jgraphql-input]]
=== Input

Accepts all of the options from https://github.com/ardatan/graphql-tools/blob/%40graphql-tools/schema%407.1.5/website/docs/generate-schema.md#makeexecutableschemaoptions[`makeExecutableSchema`], plus the additional arguments below:

|===
|Name and Type |Description

|`driver` +
 +
 Type: https://neo4j.com/docs/javascript-manual/current/[`Driver`]
|An instance of a Neo4j driver.

|`config` +
 +
 Type: `Neo4jGraphQLConfig`
|Additional Neo4j GraphQL configuration options.
|===

[[api-reference-neo4jgraphql-input-neo4jgraphqlconfig]]
==== `Neo4jGraphQLConfig`

|===
|Name and Type |Description

|`driverConfig` +
 +
 Type: xref::api-reference/neo4jgraphql.adoc#api-reference-neo4jgraphql-input-neo4jgraphqlconfig-driverconfig[`DriverConfig`]
|Additional driver configuration options.

|`enableRegex` +
 +
 Type: `boolean`
|Whether to enable RegEx filters, see xref::filtering.adoc#filtering-regex[RegEx matching] for more information.

|`jwt` +
 +
 Type: xref::api-reference/neo4jgraphql.adoc#api-reference-neo4jgraphql-input-neo4jgraphqlconfig-neo4jgraphqljwt[`Neo4jGraphQLJWT`]
|JWT options.

|`queryOptions` +
 +
 Type: xref::api-reference/neo4jgraphql.adoc#api-reference-neo4jgraphql-input-neo4jgraphqlconfig-cypherqueryoptions[`CypherQueryOptions`]
|Cypher query options, see xref::troubleshooting/index.adoc#troubleshooting-query-tuning[Query Tuning] for more information.

|`skipValidateTypeDefs` +
 +
 Type: `boolean`
|Can be used to disable strict type definition validation if you are encountering unexpected errors.
|===

[[api-reference-neo4jgraphql-input-neo4jgraphqlconfig-driverconfig]]
===== `DriverConfig`

|===
|Name and Type |Description

|`database` +
 +
 Type: `string`
|The name of the database within the DBMS to connect to.

|`bookmarks` +
 +
 Type: `string` or `Array<string>`
|One or more bookmarks to use for the connection.
|===

[[api-reference-neo4jgraphql-input-neo4jgraphqlconfig-neo4jgraphqljwt]]
===== `Neo4jGraphQLJWT`

|===
|Name and Type |Description

|`jwksEndpoint` +
<<<<<<< HEAD
 Type: `string` +
 *Recommended* +
| The OpenID Public Key Set Endpoint used to verify JWT tokens. The JWKS used to store the verification information is typically stored at an endpoint similar to \https://YOUR_DOMAIN/.well-known/jwks.json.

|`secret` +
 +
 Type: `string`
=======
 +
 Type: `string`
|The OpenID Public Key Set Endpoint used to verify JWT tokens. The JWKS used to store the verification information is typically stored at an endpoint similar to \https://YOUR_DOMAIN/.well-known/jwks.json.

|`secret` +
 +
 Type: `string`
>>>>>>> ed04d101
|The secret used to encode JWT tokens.

|`noVerify` +
 +
 Type: `boolean`
|Disable verification of JWT signatures, only decode.

|`rolesPath` +
 +
 Type: `string`
|Dot path of location of roles within JWT token.
|===

[[api-reference-neo4jgraphql-input-neo4jgraphqlconfig-cypherqueryoptions]]
===== `CypherQueryOptions`

All options are enum types imported from `@neo4j/graphql`, for example:

[source, javascript, indent=0]
----
const { CypherRuntime } = require("@neo4j/graphql");
----

|===
|Name and Type |Description

|`runtime` +
 +
 Type: `CypherRuntime`
|Possible options: +
 +
 - `CypherRuntime.INTERPRETED` +
 - `CypherRuntime.SLOTTED` +
 - `CypherRuntime.PIPELINED`

|`planner` +
 +
 Type: `CypherPlanner`
|Possible options: +
 +
 - `CypherPlanner.COST` +
 - `CypherPlanner.IDP` +
 - `CypherPlanner.DP`

|`connectComponentsPlanner` +
 +
 Type: `CypherConnectComponentsPlanner`
|Possible options: +
 +
 - `CypherConnectComponentsPlanner.GREEDY` +
 - `CypherConnectComponentsPlanner.IDP`

|`updateStrategy` +
 +
 Type: `CypherUpdateStrategy`
|Possible options: +
 +
 - `CypherUpdateStrategy.DEFAULT` +
 - `CypherUpdateStrategy.EAGER`

|`expressionEngine` +
 +
 Type: `CypherExpressionEngine`
|Possible options: +
 +
 - `CypherExpressionEngine.DEFAULT` +
 - `CypherExpressionEngine.INTERPRETED` +
 - `CypherExpressionEngine.COMPILED`

|`operatorEngine` +
 +
 Type: `CypherOperatorEngine`
|Possible options: +
 +
 - `CypherOperatorEngine.DEFAULT` +
 - `CypherOperatorEngine.INTERPRETED` +
 - `CypherOperatorEngine.COMPILED`

|`interpretedPipesFallback` +
 +
 Type: `CypherInterpretedPipesFallback`
|Possible options: +
 +
 - `CypherInterpretedPipesFallback.DEFAULT` +
 - `CypherInterpretedPipesFallback.DISABLED` +
 - `CypherInterpretedPipesFallback.WHITELISTED_PLANS_ONLY` +
 - `CypherInterpretedPipesFallback.ALL`

|`replan` +
 +
 Type: `CypherReplanning`
|Possible options: +
 +
 - `CypherReplanning.DEFAULT` +
 - `CypherReplanning.FORCE` +
 - `CypherReplanning.SKIP`
|===

[[api-reference-checkneo4jcompat]]
== `checkNeo4jCompat`

Asynchronous function to check the compatibility of the specified DBMS, that either resolves to `void` in a successful scenario, or throws an error if the database is not compatible with the Neo4j GraphQL Library.

Takes an `input` object as a parameter, the supported fields of which are described below.

=== Example

Given any valid type definitions saved to the variable `typeDefs` and a valid driver instance saved to the variable `driver`, the following will confirm database compatibility:

[source, javascript, indent=0]
----
const neoSchema = new Neo4jGraphQL({ typeDefs, driver });
await neoSchema.checkNeo4jCompat();
----

[[api-reference-checkneo4jcompat-input]]
=== Input

Accepts the arguments below:

|===
|Name and Type |Description

|`driver` +
 +
 Type: https://neo4j.com/docs/javascript-manual/current/[`Driver`]
|An instance of a Neo4j driver.

|`driverConfig` +
 +
 Type: xref::api-reference/neo4jgraphql.adoc#api-reference-checkneo4jcompat-input-driverconfig[`DriverConfig`]
|Additional driver configuration options.
|===

[[api-reference-checkneo4jcompat-input-driverconfig]]
==== `DriverConfig`

|===
|Name and Type |Description

|`database` +
 +
 Type: `string`
|The name of the database within the DBMS to connect to.

|`bookmarks` +
 +
 Type: `string` or `Array<string>`
|One or more bookmarks to use for the connection.
|===

[[api-reference-assertconstraints]]
== `assertIndexesAndConstraints`

Asynchronous function to assert the existence of database constraints, that either resolves to `void` in a successful scenario, or throws an error if the necessary consraints do not exist following its execution.

Takes an `input` object as a parameter, the supported fields of which are described below.

=== Example

Given the following type definitions saved to the variable `typeDefs` and a valid driver instance saved to the variable `driver`:

[source, graphql, indent=0]
----
type Book {
    isbn: String! @unique
}
----

And the construction of a `Neo4jGraphQL`, using:

[source, javascript, indent=0]
----
const neoSchema = new Neo4jGraphQL({ typeDefs, driver });
----

The following will check whether a unique node property constraint exists for label "Book" and property "isbn", and throw an error if it does not:

[source, javascript, indent=0]
----
await neoSchema.assertIndexesAndConstraints();
----

The next example will create the constraint if it does not exist:

[source, javascript, indent=0]
----
await neoSchema.assertIndexesAndConstraints({ options: { create: true } });
----

[[api-reference-assertconstraints-input]]
=== Input

Accepts the arguments below:

|===
|Name and Type |Description

|`driver` +
 +
 Type: https://neo4j.com/docs/javascript-manual/current/[`Driver`]
|An instance of a Neo4j driver.

|`driverConfig` +
 +
 Type: xref::api-reference/neo4jgraphql.adoc#api-reference-assertconstraints-input-driverconfig[`DriverConfig`]
|Additional driver configuration options.

|`options` +
 +
 Type: xref::api-reference/neo4jgraphql.adoc#api-reference-assertconstraints-input-assertconstraintsoptions[`AssertConstraintsOptions`]
|Options for the execution of `assertIndexesAndConstraints`.
|===

[[api-reference-assertconstraints-input-driverconfig]]
==== `DriverConfig`

|===
|Name and Type |Description

|`database` +
 +
 Type: `string`
|The name of the database within the DBMS to connect to.

|`bookmarks` +
 +
 Type: `string` or `Array<string>`
|One or more bookmarks to use for the connection.
|===

[[api-reference-assertconstraints-input-assertconstraintsoptions]]
==== `AssertConstraintsOptions`

|===
|Name and Type |Description

|`create` +
 +
 Type: `boolean`
|Whether or not to create constraints if they do not yet exist. Disabled by default.
|===<|MERGE_RESOLUTION|>--- conflicted
+++ resolved
@@ -91,23 +91,13 @@
 |Name and Type |Description
 
 |`jwksEndpoint` +
-<<<<<<< HEAD
- Type: `string` +
- *Recommended* +
-| The OpenID Public Key Set Endpoint used to verify JWT tokens. The JWKS used to store the verification information is typically stored at an endpoint similar to \https://YOUR_DOMAIN/.well-known/jwks.json.
+ +
+ Type: `string`
+|The OpenID Public Key Set Endpoint used to verify JWT tokens. The JWKS used to store the verification information is typically stored at an endpoint similar to \https://YOUR_DOMAIN/.well-known/jwks.json.
 
 |`secret` +
  +
  Type: `string`
-=======
- +
- Type: `string`
-|The OpenID Public Key Set Endpoint used to verify JWT tokens. The JWKS used to store the verification information is typically stored at an endpoint similar to \https://YOUR_DOMAIN/.well-known/jwks.json.
-
-|`secret` +
- +
- Type: `string`
->>>>>>> ed04d101
 |The secret used to encode JWT tokens.
 
 |`noVerify` +
