--- conflicted
+++ resolved
@@ -71,22 +71,24 @@
 }
 ----
 
-<<<<<<< HEAD
 === `LocalDateTime`
 
 "YYYY-MM-DDTHH:MM:SS" datetime string stored as a https://neo4j.com/docs/cypher-manual/current/functions/temporal/#functions-localdatetime[LocalDateTime] temporal type.
-=======
+
+[source, graphql, indent=0]
+----
+type Movie {
+    nextShowing: LocalDateTime
+}
+----
+
 === `Time`
 
 RFC3339 time string stored as a https://neo4j.com/docs/cypher-manual/current/functions/temporal/#functions-time[Time] temporal type.
->>>>>>> b0608990
-
-[source, graphql, indent=0]
-----
-type Movie {
-<<<<<<< HEAD
-    nextShowing: LocalDateTime
-=======
+
+[source, graphql, indent=0]
+----
+type Movie {
     nextShowing: Time
 }
 ----
@@ -99,7 +101,6 @@
 ----
 type Movie {
     nextShowing: LocalTime
->>>>>>> b0608990
 }
 ----
 
