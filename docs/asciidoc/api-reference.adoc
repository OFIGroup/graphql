[[api-reference]]
= API Reference


== `Neo4jGraphQL`
Main Entry to the library. Holds metadata about the GraphQL schema.

=== Requiring
[source, javascript]
----
const { Neo4jGraphQL } = require("@neo4j/graphql");
----

=== Constructing

[source, javascript]
----
const neo4jGraphQL = new Neo4jGraphQL({
    typeDefs,
    resolvers?,
    schemaDirectives?,
<<<<<<< HEAD
    driver?
    debug?
=======
    driver?,
>>>>>>> ded38e7e
    config?: {
        driverConfig?,
        enableRegex?,
        jwt?: {
            secret?,
            noVerify?,
            rolesPath?,
        },
    },
});
----

=== Methods

==== `checkNeo4jCompat`
Reference: <<drivers-and-config-checkNeo4jCompat>>

== `OGM`
Reference: <<ogm-api-reference>><|MERGE_RESOLUTION|>--- conflicted
+++ resolved
@@ -19,12 +19,7 @@
     typeDefs,
     resolvers?,
     schemaDirectives?,
-<<<<<<< HEAD
-    driver?
-    debug?
-=======
     driver?,
->>>>>>> ded38e7e
     config?: {
         driverConfig?,
         enableRegex?,
