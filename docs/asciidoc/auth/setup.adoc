--- conflicted
+++ resolved
@@ -25,13 +25,8 @@
 
 It is also possible to pass in JWTs which have already been decoded, in which case the `jwt` option is _not necessary_. This will be covered in the section <<auth-setup-passing-in>>.
 
-<<<<<<< HEAD
-|`noVerify`
-| Disable the verification of the JWT
-=======
 === Auth Roles Object Paths
 If you are using a 3rd party auth provider such as Auth0 you may find your roles property being nested inside an object:
->>>>>>> e0220be8
 
 [source, json]
 ----
@@ -42,15 +37,7 @@
 }
 ----
 
-<<<<<<< HEAD
-== Server Construction
-
-*An object key `req` or `request` must be passed into the context before you can use auth.* This object must contain request headers, including the authorization header containing the JWT for each request.
-
-Here is an example using Apollo Server:
-=======
 In order to make use of this, you must pass it in as a "dot path" into the `rolesPath` option:
->>>>>>> e0220be8
 
 [source, javascript]
 ----
@@ -89,19 +76,6 @@
 });
 ----
 
-<<<<<<< HEAD
-We expect there to be a `headers` key within either a `req` or `request` object in the context. If for example, you are using `apollo-server-lambda` to host a GraphQL API as a lambda function, the context function will have an `event` object which will need to be renamed to `req`. For example:
-
-[source, javascript]
-----
-const server = new ApolloServer({
-    schema: neoSchema.schema,
-    context: ({ event }) => ({ req: event }),
-});
-----
-
-== `rules`
-=======
 Note that the request key `req` is appropriate for Express servers, but different middlewares use different keys for request objects. You can more details at https://www.apollographql.com/docs/apollo-server/api/apollo-server/#middleware-specific-context-fields.
 
 === Decoded JWTs
@@ -140,7 +114,6 @@
 == `@auth` directive
 
 === `rules`
->>>>>>> e0220be8
 
 You can have many rules for many operations. We fall through each rule, on the corresponding operation, until we find a match. On no match found, an error is thrown. You can think of rules as a big OR.
 
@@ -175,12 +148,8 @@
     createPosts(
         input: [
             {
-                content: "I like GraphQL"
-                creator: {
-                    connect: {
-                        where: { node: { id: "user-01" } }
-                    }
-                }
+                content: "I like GraphQL",
+                creator: { connect: { where: { id: "user-01" } } }
             }
         ]
     ) {
